--- conflicted
+++ resolved
@@ -37,11 +37,7 @@
                 Ok(v) => Err(PyStopIteration::new_err(v)),
                 Err(err) => Err(err),
             },
-<<<<<<< HEAD
-            _ => Ok(py.None().into_py(py)),
-=======
             _ => Ok(py.None()),
->>>>>>> 975f182e
         }
     }
 }
