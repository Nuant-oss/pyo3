#![allow(deprecated)]
// Copyright (c) 2017-present PyO3 Project and Contributors

//! Represent Python Buffer protocol implementation
//!
//! For more information check [buffer protocol](https://docs.python.org/3/c-api/buffer.html)
//! c-api
use crate::callback::IntoPyCallbackOutput;
use crate::{ffi, pyclass::MutablePyClass, PyCell, PyRefMut};
use std::os::raw::c_int;

/// Buffer protocol interface
///
/// For more information check [buffer protocol](https://docs.python.org/3/c-api/buffer.html)
/// c-api.
#[allow(unused_variables)]
<<<<<<< HEAD
pub trait PyBufferProtocol<'p>: MutablePyClass {
=======
#[deprecated(since = "0.16.0", note = "prefer `#[pymethods]` to `#[pyproto]`")]
pub trait PyBufferProtocol<'p>: PyClass {
>>>>>>> 78efebd9
    // No default implementations so that implementors of this trait provide both methods.

    fn bf_getbuffer(
        slf: PyRefMut<'_, Self>,
        view: *mut ffi::Py_buffer,
        flags: c_int,
    ) -> Self::Result
    where
        Self: PyBufferGetBufferProtocol<'p>;

    fn bf_releasebuffer(slf: PyRefMut<'_, Self>, view: *mut ffi::Py_buffer) -> Self::Result
    where
        Self: PyBufferReleaseBufferProtocol<'p>;
}

pub trait PyBufferGetBufferProtocol<'p>: PyBufferProtocol<'p> {
    type Result: IntoPyCallbackOutput<()>;
}

pub trait PyBufferReleaseBufferProtocol<'p>: PyBufferProtocol<'p> {
    type Result: IntoPyCallbackOutput<()>;
}

#[doc(hidden)]
pub unsafe extern "C" fn getbuffer<T>(
    slf: *mut ffi::PyObject,
    arg1: *mut ffi::Py_buffer,
    arg2: c_int,
) -> c_int
where
    T: for<'p> PyBufferGetBufferProtocol<'p>,
{
    crate::callback_body!(py, {
        let slf = py.from_borrowed_ptr::<PyCell<T>>(slf);
        T::bf_getbuffer(slf.try_borrow_mut()?, arg1, arg2).convert(py)
    })
}

#[doc(hidden)]
pub unsafe extern "C" fn releasebuffer<T>(slf: *mut ffi::PyObject, arg1: *mut ffi::Py_buffer)
where
    T: for<'p> PyBufferReleaseBufferProtocol<'p>,
{
    crate::callback_body!(py, {
        let slf = py.from_borrowed_ptr::<crate::PyCell<T>>(slf);
        T::bf_releasebuffer(slf.try_borrow_mut()?, arg1).convert(py)
    })
}<|MERGE_RESOLUTION|>--- conflicted
+++ resolved
@@ -14,12 +14,8 @@
 /// For more information check [buffer protocol](https://docs.python.org/3/c-api/buffer.html)
 /// c-api.
 #[allow(unused_variables)]
-<<<<<<< HEAD
-pub trait PyBufferProtocol<'p>: MutablePyClass {
-=======
 #[deprecated(since = "0.16.0", note = "prefer `#[pymethods]` to `#[pyproto]`")]
 pub trait PyBufferProtocol<'p>: PyClass {
->>>>>>> 78efebd9
     // No default implementations so that implementors of this trait provide both methods.
 
     fn bf_getbuffer(
