--- conflicted
+++ resolved
@@ -9,10 +9,6 @@
 pub struct PyTraverseError(c_int);
 
 /// GC support
-<<<<<<< HEAD
-#[allow(clippy::upper_case_acronyms)]
-=======
->>>>>>> 6f39deaa
 pub trait PyGCProtocol<'p>: MutablePyClass {
     fn __traverse__(&'p self, visit: PyVisit) -> Result<(), PyTraverseError>;
     fn __clear__(&'p mut self);
